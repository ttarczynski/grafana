--- conflicted
+++ resolved
@@ -22,29 +22,10 @@
     }
 
     _.each(self.series, function(series) {
-<<<<<<< HEAD
-      var datapoints = [];
-
-      if (series.values) {
-        for (var i = 0; i < series.values.length; i++) {
-          datapoints[i] = [series.values[i][1], new Date(series.values[i][0]).getTime()];
-        }
-      }
-
-      var seriesName = series.name;
-
-      if (self.alias) {
-        seriesName = self._getSeriesName(series);
-      } else if (series.tags) {
-        var tags = _.map(series.tags, function(value, key) {
-          return key + ': ' + value;
-        });
-=======
       var columns = series.columns.length;
       var tags = _.map(series.tags, function(value, key) {
         return key + ': ' + value;
       });
->>>>>>> 8ed0df64
 
       for (j = 1; j < columns; j++) {
         var seriesName = series.name;
