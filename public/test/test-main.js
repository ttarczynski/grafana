require.config({
  baseUrl: 'http://localhost:9876/base/public/app',

  paths: {
    text:                  '../vendor/require/text',
    specs:                 '../test/specs',
    mocks:                 '../test/mocks',
    helpers:               '../test/specs/helpers',
    config:                'components/config',
    kbn:                   'components/kbn',
    store:                 'components/store',

    settings:              'components/settings',
    lodash:                'components/lodash.extended',
    'lodash-src':          '../vendor/lodash',

    moment:                '../vendor/moment',
    chromath:              '../vendor/chromath',
    filesaver:             '../vendor/filesaver',

    angular:               '../vendor/angular/angular',
    'angular-route':       '../vendor/angular/angular-route',
    'angular-sanitize':    '../vendor/angular/angular-sanitize',
    angularMocks:          '../vendor/angular/angular-mocks',
    'angular-dragdrop':       '../vendor/angular/angular-dragdrop',
    'angular-strap':          '../vendor/angular/angular-strap',
    timepicker:               '../vendor/angular/timepicker',
    datepicker:               '../vendor/angular/datepicker',
    bindonce:                 '../vendor/angular/bindonce',
    crypto:                   '../vendor/crypto.min',
    spectrum:                 '../vendor/spectrum',

    jquery:                   '../vendor/jquery/jquery-2.1.3',

    bootstrap:                '../vendor/bootstrap/bootstrap',
    'bootstrap-tagsinput':    '../vendor/tagsinput/bootstrap-tagsinput',

    'extend-jquery':          'components/extend-jquery',

    'jquery.flot':            '../vendor/jquery/jquery.flot',
    'jquery.flot.pie':        '../vendor/jquery/jquery.flot.pie',
    'jquery.flot.events':     '../vendor/jquery/jquery.flot.events',
    'jquery.flot.selection':  '../vendor/jquery/jquery.flot.selection',
    'jquery.flot.stack':      '../vendor/jquery/jquery.flot.stack',
    'jquery.flot.stackpercent':'../vendor/jquery/jquery.flot.stackpercent',
    'jquery.flot.time':       '../vendor/jquery/jquery.flot.time',
    'jquery.flot.crosshair':  '../vendor/jquery/jquery.flot.crosshair',
    'jquery.flot.fillbelow':  '../vendor/jquery/jquery.flot.fillbelow',

    modernizr:                '../vendor/modernizr-2.6.1',
  },

  shim: {
    bootstrap: {
      deps: ['jquery']
    },

    modernizr: {
      exports: 'Modernizr'
    },

    angular: {
      deps: ['jquery', 'config'],
      exports: 'angular'
    },

    angularMocks: {
      deps: ['angular'],
    },

    crypto: {
      exports: 'Crypto'
    },

    'jquery.flot':          ['jquery'],
    'jquery.flot.pie':      ['jquery', 'jquery.flot'],
    'jquery.flot.events':   ['jquery', 'jquery.flot'],
    'jquery.flot.selection':['jquery', 'jquery.flot'],
    'jquery.flot.stack':    ['jquery', 'jquery.flot'],
    'jquery.flot.stackpercent':['jquery', 'jquery.flot'],
    'jquery.flot.time':     ['jquery', 'jquery.flot'],
    'jquery.flot.crosshair':['jquery', 'jquery.flot'],
    'jquery.flot.fillbelow':['jquery', 'jquery.flot'],

    'angular-route':        ['angular'],
    'angular-sanitize':     ['angular'],
    'angular-dragdrop':     ['jquery', 'angular'],
    'angular-mocks':        ['angular'],
    'angular-strap':        ['angular', 'bootstrap','timepicker', 'datepicker'],
    'bindonce':             ['angular'],

    'bootstrap-tagsinput':          ['jquery'],

    timepicker:             ['jquery', 'bootstrap'],
    datepicker:             ['jquery', 'bootstrap'],
  }
});

require([
  'angular',
  'config',
  'angularMocks',
  'app',
], function(angular, config) {
  'use strict';

  for (var file in window.__karma__.files) {
    if (/spec\.js$/.test(file)) {
      window.tests.push(file.replace(/^\/base\//, 'http://localhost:9876/base/'));
    }
  }


  angular.module('grafana', ['ngRoute']);
  angular.module('grafana.services', ['ngRoute', '$strap.directives']);
  angular.module('grafana.panels', []);
  angular.module('grafana.filters', []);
  angular.module('grafana.routes', ['ngRoute']);

  var specs = [
    'specs/lexer-specs',
    'specs/parser-specs',
    'specs/gfunc-specs',
    'specs/timeSeries-specs',
    'specs/row-ctrl-specs',
    'specs/graphiteTargetCtrl-specs',
    'specs/graphiteDatasource-specs',
    'specs/influxSeries-specs',
    'specs/influxQueryBuilder-specs',
    'specs/influx09-querybuilder-specs',
    'specs/influxdb-datasource-specs',
    'specs/graph-ctrl-specs',
    'specs/graph-specs',
    'specs/graph-tooltip-specs',
    'specs/seriesOverridesCtrl-specs',
    'specs/shareModalCtrl-specs',
    'specs/timeSrv-specs',
    'specs/templateSrv-specs',
    'specs/templateValuesSrv-specs',
    'specs/kbn-format-specs',
    'specs/dashboardSrv-specs',
    'specs/dashboardViewStateSrv-specs',
<<<<<<< HEAD
=======
    'specs/soloPanelCtrl-specs',
    'specs/table-specs',
    'specs/table-ctrl-specs',
>>>>>>> 96f03cdd
    'specs/singlestat-specs',
    'specs/dynamicDashboardSrv-specs',
    'specs/unsavedChangesSrv-specs',
  ];

  var pluginSpecs = (config.plugins.specs || []).map(function (spec) {
    return '../plugins/' + spec;
  });

  require(specs.concat(pluginSpecs), function () {
    window.__karma__.start();
  });
});
<|MERGE_RESOLUTION|>--- conflicted
+++ resolved
@@ -140,12 +140,9 @@
     'specs/kbn-format-specs',
     'specs/dashboardSrv-specs',
     'specs/dashboardViewStateSrv-specs',
-<<<<<<< HEAD
-=======
     'specs/soloPanelCtrl-specs',
     'specs/table-specs',
     'specs/table-ctrl-specs',
->>>>>>> 96f03cdd
     'specs/singlestat-specs',
     'specs/dynamicDashboardSrv-specs',
     'specs/unsavedChangesSrv-specs',
